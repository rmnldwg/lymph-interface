--- conflicted
+++ resolved
@@ -182,15 +182,6 @@
                     </td>
                     <td>{{ patient.age }} </td>
                     <td>{{ patient.get_t_stage_display }} {{ patient.get_n_stage_display }} {{ patient.get_m_stage_display }} </td>
-<<<<<<< HEAD
-                    <td class="py-1">
-                        <span class="icon is-medium">
-                            {% if patient.institution.logo %}
-                            <img class="institution-logo" src="{{ patient.institution.logo.url }}" alt="{{ patient.institution.shortname }}" title="{{ patient.institution.shortname }}">
-                            {% else %}
-                            <i class="fas fa-university"></i>
-                            {% endif %}
-=======
                     <td>
                         <span class="icon-text">
                             <span class="icon mr-2">
@@ -199,7 +190,6 @@
                             <span>
                                 {{ patient.institution.name }}
                             </span>
->>>>>>> cb655da1
                         </span>
                     </td>
                     <td>
