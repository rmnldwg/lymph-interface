<<<<<<< HEAD
from django.conf import settings
=======
"""
Define the URLs that are available under ``https://lyprox.org/patients`` and which of
the `patients.views` should be called when they are requested.
"""
# pylint: disable=invalid-name

>>>>>>> d1887662
from django.urls import path

from . import views

app_name = "patients"
urlpatterns = [
<<<<<<< HEAD
    path("", views.PatientListView.as_view(), name="list"),
    path("create/", views.CreatePatientView.as_view(), name="create"),
    path("upload/", views.upload_patients, name="upload"),
    path("download/", views.DownloadTablesListView.as_view(), name="download"),
    path("download/<path:relative_path>", views.DownloadTableView.as_view(), name="table_download"),
    path("<int:pk>/", views.PatientDetailView.as_view(), name="detail"),
    path("<int:pk>/update", views.UpdatePatientView.as_view(), name="update"),
    path("<int:pk>/delete", views.DeletePatientView.as_view(), name="delete"),
    path("<int:pk>/tumor/create", views.CreateTumorView.as_view(), name="tumor_create"),
    path("<int:pk>/tumor/<int:tumor_pk>/update", views.UpdateTumorView.as_view(), name="tumor_update"),
    path("<int:pk>/tumor/<int:tumor_pk>/delete", views.DeleteTumorView.as_view(), name="tumor_delete"),
    path("<int:pk>/diagnose/create", views.CreateDiagnoseView.as_view(), name="diagnose_create"),
    path("<int:pk>/diagnose/<int:diagnose_pk>/update", views.UpdateDiagnoseView.as_view(), name="diagnose_update"),
    path("<int:pk>/diagnose/<int:diagnose_pk>/delete", views.DeleteDiagnoseView.as_view(), name="diagnose_delete"),
=======
    path(
        "",
        views.PatientListView.as_view(),
        name="list"
    ),
    path(
        "create/",
        views.CreatePatientView.as_view(),
        name="create"
    ),
    path(
        "<int:pk>/",
        views.PatientDetailView.as_view(),
        name="detail"
    ),
    path(
        "<int:pk>/update",
        views.UpdatePatientView.as_view(),
        name="update"
    ),
    path(
        "<int:pk>/delete",
        views.DeletePatientView.as_view(),
        name="delete"
    ),
    path(
        "<int:pk>/tumor/create",
        views.CreateTumorView.as_view(),
        name="tumor_create"
    ),
    path(
        "<int:pk>/tumor/<int:tumor_pk>/update",
        views.UpdateTumorView.as_view(),
        name="tumor_update"
    ),
    path(
        "<int:pk>/tumor/<int:tumor_pk>/delete",
        views.DeleteTumorView.as_view(),
        name="tumor_delete"
    ),
    path(
        "<int:pk>/diagnose/create",
        views.CreateDiagnoseView.as_view(),
        name="diagnose_create"
    ),
    path(
        "<int:pk>/diagnose/<int:diagnose_pk>/update",
        views.UpdateDiagnoseView.as_view(),
        name="diagnose_update"
    ),
    path(
        "<int:pk>/diagnose/<int:diagnose_pk>/delete",
        views.DeleteDiagnoseView.as_view(),
        name="diagnose_delete"
    ),
    path(
        "dataset/upload",
        views.CreateDatasetView.as_view(),
        name="dataset_upload"
    ),
    # path(                                    # this one is not yet implemented
    #     "dataset/create",
    #     views.CreateDatasetView.as_view(),
    #     name="dataset_create"
    # ),
    path(
        "dataset/",
        views.DatasetListView.as_view(),
        name="dataset_list"
    ),
    path(
        "dataset/download/<path:relative_path>",
        views.DatasetView.as_view(),
        name="dataset_download"
    ),
>>>>>>> d1887662
]<|MERGE_RESOLUTION|>--- conflicted
+++ resolved
@@ -1,35 +1,15 @@
-<<<<<<< HEAD
-from django.conf import settings
-=======
 """
 Define the URLs that are available under ``https://lyprox.org/patients`` and which of
 the `patients.views` should be called when they are requested.
 """
 # pylint: disable=invalid-name
 
->>>>>>> d1887662
 from django.urls import path
 
 from . import views
 
 app_name = "patients"
 urlpatterns = [
-<<<<<<< HEAD
-    path("", views.PatientListView.as_view(), name="list"),
-    path("create/", views.CreatePatientView.as_view(), name="create"),
-    path("upload/", views.upload_patients, name="upload"),
-    path("download/", views.DownloadTablesListView.as_view(), name="download"),
-    path("download/<path:relative_path>", views.DownloadTableView.as_view(), name="table_download"),
-    path("<int:pk>/", views.PatientDetailView.as_view(), name="detail"),
-    path("<int:pk>/update", views.UpdatePatientView.as_view(), name="update"),
-    path("<int:pk>/delete", views.DeletePatientView.as_view(), name="delete"),
-    path("<int:pk>/tumor/create", views.CreateTumorView.as_view(), name="tumor_create"),
-    path("<int:pk>/tumor/<int:tumor_pk>/update", views.UpdateTumorView.as_view(), name="tumor_update"),
-    path("<int:pk>/tumor/<int:tumor_pk>/delete", views.DeleteTumorView.as_view(), name="tumor_delete"),
-    path("<int:pk>/diagnose/create", views.CreateDiagnoseView.as_view(), name="diagnose_create"),
-    path("<int:pk>/diagnose/<int:diagnose_pk>/update", views.UpdateDiagnoseView.as_view(), name="diagnose_update"),
-    path("<int:pk>/diagnose/<int:diagnose_pk>/delete", views.DeleteDiagnoseView.as_view(), name="diagnose_delete"),
-=======
     path(
         "",
         views.PatientListView.as_view(),
@@ -105,5 +85,4 @@
         views.DatasetView.as_view(),
         name="dataset_download"
     ),
->>>>>>> d1887662
 ]